--- conflicted
+++ resolved
@@ -20,10 +20,6 @@
 
 from google.cloud.aiplatform import initializer
 from google.cloud.aiplatform.datasets import (
-<<<<<<< HEAD
-    TabularDataset,
-=======
->>>>>>> 7ae28b84
     ImageDataset,
     TabularDataset,
     TextDataset,
