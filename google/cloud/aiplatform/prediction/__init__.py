# -*- coding: utf-8 -*-

# Copyright 2022 Google LLC
#
# Licensed under the Apache License, Version 2.0 (the "License");
# you may not use this file except in compliance with the License.
# You may obtain a copy of the License at
#
#     http://www.apache.org/licenses/LICENSE-2.0
#
# Unless required by applicable law or agreed to in writing, software
# distributed under the License is distributed on an "AS IS" BASIS,
# WITHOUT WARRANTIES OR CONDITIONS OF ANY KIND, either express or implied.
# See the License for the specific language governing permissions and
# limitations under the License.
#

from google.cloud.aiplatform.prediction.handler import (
    Handler,
    PredictionHandler,
)
<<<<<<< HEAD
from google.cloud.aiplatform.prediction.local_model import (
    DEFAULT_HEALTH_ROUTE,
    DEFAULT_HTTP_PORT,
    DEFAULT_PREDICT_ROUTE,
    LocalModel,
)
=======
from google.cloud.aiplatform.prediction.local_endpoint import LocalEndpoint
from google.cloud.aiplatform.prediction.local_model import LocalModel
>>>>>>> 9acdddfa
from google.cloud.aiplatform.prediction.model_server import ModelServer
from google.cloud.aiplatform.prediction.predictor import Predictor
from google.cloud.aiplatform.prediction.serializer import (
    DefaultSerializer,
    Serializer,
)

__all__ = (
    "DEFAULT_HEALTH_ROUTE",
    "DEFAULT_HTTP_PORT",
    "DEFAULT_PREDICT_ROUTE",
    "DefaultSerializer",
    "Handler",
<<<<<<< HEAD
=======
    "LocalEndpoint",
>>>>>>> 9acdddfa
    "LocalModel",
    "ModelServer",
    "PredictionHandler",
    "Predictor",
    "Serializer",
)<|MERGE_RESOLUTION|>--- conflicted
+++ resolved
@@ -19,17 +19,13 @@
     Handler,
     PredictionHandler,
 )
-<<<<<<< HEAD
+from google.cloud.aiplatform.prediction.local_endpoint import LocalEndpoint
 from google.cloud.aiplatform.prediction.local_model import (
     DEFAULT_HEALTH_ROUTE,
     DEFAULT_HTTP_PORT,
     DEFAULT_PREDICT_ROUTE,
     LocalModel,
 )
-=======
-from google.cloud.aiplatform.prediction.local_endpoint import LocalEndpoint
-from google.cloud.aiplatform.prediction.local_model import LocalModel
->>>>>>> 9acdddfa
 from google.cloud.aiplatform.prediction.model_server import ModelServer
 from google.cloud.aiplatform.prediction.predictor import Predictor
 from google.cloud.aiplatform.prediction.serializer import (
@@ -43,10 +39,7 @@
     "DEFAULT_PREDICT_ROUTE",
     "DefaultSerializer",
     "Handler",
-<<<<<<< HEAD
-=======
     "LocalEndpoint",
->>>>>>> 9acdddfa
     "LocalModel",
     "ModelServer",
     "PredictionHandler",
