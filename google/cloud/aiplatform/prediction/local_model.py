--- conflicted
+++ resolved
@@ -35,10 +35,7 @@
 from google.cloud.aiplatform.docker_utils import build
 from google.cloud.aiplatform.docker_utils import errors
 from google.cloud.aiplatform.docker_utils import local_util
-<<<<<<< HEAD
 from google.cloud.aiplatform.prediction import LocalEndpoint
-=======
->>>>>>> cbb9a3ff
 from google.cloud.aiplatform.prediction.handler import Handler
 from google.cloud.aiplatform.prediction.handler import PredictionHandler
 from google.cloud.aiplatform.prediction.predictor import Predictor
@@ -47,15 +44,13 @@
 DEFAULT_PREDICT_ROUTE = "/predict"
 DEFAULT_HEALTH_ROUTE = "/health"
 DEFAULT_HTTP_PORT = 8080
-<<<<<<< HEAD
-=======
+
 _DEFAULT_SDK_REQUIREMENTS = [
     (
         "google-cloud-aiplatform[prediction] @ "
         "git+https://github.com/googleapis/python-aiplatform.git@custom-prediction-routine"
     )
 ]
->>>>>>> cbb9a3ff
 
 
 class LocalModel:
@@ -83,11 +78,7 @@
         serving_container_environment_variables: Optional[Dict[str, str]] = None,
         serving_container_ports: Optional[Sequence[int]] = None,
     ) -> "LocalModel":
-<<<<<<< HEAD
-        """Creates a local model from a built image and given container spec.
-=======
         """Creates a local model from an existing image and given container spec.
->>>>>>> cbb9a3ff
 
         Args:
             serving_container_image_uri (str):
@@ -212,13 +203,9 @@
             handler (Type[Handler]):
                 Required. The handler class to handle requests in the model server.
             base_image (str):
-<<<<<<< HEAD
-                Required. The base image used to build the custom images.
-=======
                 Required. The base image used to build the custom images. The base image must
                 have python and pip installed where the two commands `python` and `pip` must be
                 available.
->>>>>>> cbb9a3ff
             requirements_path (str):
                 Optional. The path to the local requirements.txt file. This file will be copied
                 to the image and the needed packages listed in it will be installed.
@@ -240,10 +227,7 @@
             src_dir,
             Path(src_dir).joinpath(entrypoint_file).as_posix(),
             output_image_uri,
-<<<<<<< HEAD
-=======
             requirements=_DEFAULT_SDK_REQUIREMENTS,
->>>>>>> cbb9a3ff
             requirements_path=requirements_path,
             exposed_ports=[DEFAULT_HTTP_PORT],
             pip_command="pip3" if is_prebuilt_prediction_image else "pip",
@@ -419,7 +403,6 @@
             sync=sync,
         )
 
-<<<<<<< HEAD
     @contextmanager
     def deploy_to_local_endpoint(
         self,
@@ -474,8 +457,6 @@
         finally:
             pass
 
-=======
->>>>>>> cbb9a3ff
     def get_serving_container_spec(self) -> aiplatform.gapic.ModelContainerSpec:
         """Returns the container spec for the image.
 
