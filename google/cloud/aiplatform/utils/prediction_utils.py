# -*- coding: utf-8 -*-

# Copyright 2022 Google LLC
#
# Licensed under the Apache License, Version 2.0 (the "License");
# you may not use this file except in compliance with the License.
# You may obtain a copy of the License at
#
#     http://www.apache.org/licenses/LICENSE-2.0
#
# Unless required by applicable law or agreed to in writing, software
# distributed under the License is distributed on an "AS IS" BASIS,
# WITHOUT WARRANTIES OR CONDITIONS OF ANY KIND, either express or implied.
# See the License for the specific language governing permissions and
# limitations under the License.
#

import inspect
import logging
import os
import re
<<<<<<< HEAD
from pathlib import Path
import re
import textwrap
from typing import Any, Optional, Sequence, Type

from google.cloud.aiplatform.constants import prediction
from google.cloud.aiplatform.prediction.handler import Handler
from google.cloud.aiplatform.prediction.handler import PredictionHandler
from google.cloud.aiplatform.prediction.predictor import Predictor
from google.cloud.aiplatform.utils import path_utils

_logger = logging.getLogger(__name__)

REGISTRY_REGEX = re.compile(r"^([\w\-]+\-docker\.pkg\.dev|([\w]+\.|)gcr\.io)")
=======
from typing import Optional, Sequence

from google.cloud.aiplatform.constants import prediction
>>>>>>> 0aa21ea1


REGISTRY_REGEX = re.compile(r"^([\w\-]+\-docker\.pkg\.dev|([\w]+\.|)gcr\.io)")


def _inspect_source_from_class(
    custom_class: Type[Any], src_dir: str,
):
    """Inspects the source file from a custom class and returns its import path.

    Args:
        custom_class (Type[Any]):
            Required. The custom class needs to be inspected for the source file.
        src_dir (str):
            Required. The path to the local directory including all needed files.
            The source file of the custom class must be in this directory.

    Returns:
        (import_from, class_name): the source file path in python import format
            and the custom class name.

    Raises:
        ValueError: If the source file of the custom class is not in the source
            directory.
    """
    src_dir_abs_path = Path(src_dir).expanduser().resolve()

    custom_class_name = custom_class.__name__

    custom_class_path = Path(inspect.getsourcefile(custom_class)).resolve()
    if not path_utils._is_relative_to(custom_class_path, src_dir_abs_path):
        raise ValueError(
            f'The file implementing "{custom_class_name}" must be in "{src_dir}".'
        )

    custom_class_import_path = custom_class_path.relative_to(src_dir_abs_path)
    custom_class_import_path = custom_class_import_path.with_name(
        custom_class_import_path.stem
    )
    custom_class_import = custom_class_import_path.as_posix().replace(os.sep, ".")

    return custom_class_import, custom_class_name


def populate_entrypoint_if_not_exists(
    src_dir: str,
    filename: str,
    predictor: Optional[Type[Predictor]] = None,
    handler: Type[Handler] = PredictionHandler,
):
    """Populates an entrypoint file in the provided directory if it doesn't exist.

    Args:
        src_dir (str):
            Required. The path to the local directory including all needed files such as
            predictor. The whole directory will be copied to the image.
        filename (str):
            Required. The stored entrypoint file name.
        predictor (Type[Predictor]):
            Optional. The custom predictor consumed by handler to do prediction.
        handler (Type[Handler]):
            Required. The handler to handle requests in the model server.

    Raises:
        ValueError: If the source directory is not a valid path, if the source file
            of the predictor is not in the source directory, if handler is None, or
            if the source file of the custom handler is not in the source directory.
    """
    src_dir_path = Path(src_dir).expanduser()
    if not src_dir_path.exists():
        raise ValueError(
            f'"{src_dir}" is not a valid path to a directory. '
            f"Please specify a path to a directory which contains all your "
            f"code that needs to be copied to the docker image."
        )

    entrypoint_path = src_dir_path.joinpath(filename)
    if entrypoint_path.exists():
        _logger.info(
            f'"{entrypoint_path.as_posix()}" already exists, skip '
            f'generating "{filename}" in "{src_dir}".'
        )
        return

    predictor_import_line = ""
    predictor_name = None
    if predictor is not None:
        predictor_import, predictor_name = _inspect_source_from_class(
            predictor, src_dir
        )
        predictor_import_line = "from {predictor_import_file} import {predictor_class}".format(
            predictor_import_file=predictor_import, predictor_class=predictor_name,
        )

    handler_import_line = ""
    handler_name = "prediction.handler.PredictionHandler"

    if handler is None:
        raise ValueError("A handler must be provided but handler is None.")
    elif handler == PredictionHandler:
        if predictor is None:
            raise ValueError(
                "PredictionHandler must have a predictor class but predictor is None."
            )
    else:
        handler_import, handler_name = _inspect_source_from_class(handler, src_dir)
        handler_import_line = "from {handler_import_file} import {handler_class}".format(
            handler_import_file=handler_import, handler_class=handler_name,
        )

    entrypoint_content = textwrap.dedent(
        """
        import os
        from typing import Optional, Type

        from google.cloud.aiplatform import prediction

        {predictor_import_line}
        {handler_import_line}

        def main(
            predictor_class: Optional[Type[prediction.predictor.Predictor]] = None,
            handler_class: Type[prediction.handler.Handler] = prediction.handler.PredictionHandler,
            model_server_class: Type[prediction.model_server.ModelServer] = prediction.model_server.ModelServer,
        ):
            handler = handler_class(
                os.environ.get("AIP_STORAGE_URI"), predictor=predictor_class
            )

            return model_server_class(handler).start()

        if __name__ == "__main__":
            main(
                predictor_class={predictor_class},
                handler_class={handler_class},
            )
        """.format(
            predictor_import_line=predictor_import_line,
            predictor_class=predictor_name,
            handler_import_line=handler_import_line,
            handler_class=handler_name,
        )
    )

    entrypoint_path.write_text(entrypoint_content)


def get_prediction_aip_http_port(
    serving_container_ports: Optional[Sequence[int]] = None,
):
    """Gets the used prediction container port from serving container ports.

    When you create a Model, set the containerSpec.ports field. The first entry in this
    field becomes the value of AIP_HTTP_PORT. Default value is 8080.
    See https://cloud.google.com/vertex-ai/docs/predictions/custom-container-requirements
    for more details.

    Args:
        serving_container_ports (Sequence[int]):
            Optional. Declaration of ports that are exposed by the container. This field is
            primarily informational, it gives Vertex AI information about the
            network connections the container uses. Listing or not a port here has
            no impact on whether the port is actually exposed, any port listening on
            the default "0.0.0.0" address inside a container will be accessible from
            the network.
    """
    return (
        serving_container_ports[0]
        if serving_container_ports is not None and len(serving_container_ports) > 0
        else prediction.DEFAULT_AIP_HTTP_PORT
    )


def is_registry_uri(image_uri: str) -> bool:
    """Checks whether the image uri is in container registry or artifact registry.

    Args:
        image_uri (str):
            The image uri to check if it is in container registry or artifact registry.

    Returns:
        True if the image uri is in container registry or artifact registry.
    """
    return REGISTRY_REGEX.match(image_uri) is not None


def get_prediction_aip_http_port(
    serving_container_ports: Optional[Sequence[int]] = None,
):
    """Gets the used prediction container port from serving container ports.

    If containerSpec.ports is specified during Model or LocalModel creation time, retrieve
    the first entry in this field. Otherwise use the default value of 8080. The environment
    variable AIP_HTTP_PORT will be set to this value.
    See https://cloud.google.com/vertex-ai/docs/predictions/custom-container-requirements
    for more details.

    Args:
        serving_container_ports (Sequence[int]):
            Optional. Declaration of ports that are exposed by the container. This field is
            primarily informational, it gives Vertex AI information about the
            network connections the container uses. Listing or not a port here has
            no impact on whether the port is actually exposed, any port listening on
            the default "0.0.0.0" address inside a container will be accessible from
            the network.
    """
    return (
        serving_container_ports[0]
        if serving_container_ports is not None and len(serving_container_ports) > 0
        else prediction.DEFAULT_AIP_HTTP_PORT
    )<|MERGE_RESOLUTION|>--- conflicted
+++ resolved
@@ -19,7 +19,6 @@
 import logging
 import os
 import re
-<<<<<<< HEAD
 from pathlib import Path
 import re
 import textwrap
@@ -34,11 +33,6 @@
 _logger = logging.getLogger(__name__)
 
 REGISTRY_REGEX = re.compile(r"^([\w\-]+\-docker\.pkg\.dev|([\w]+\.|)gcr\.io)")
-=======
-from typing import Optional, Sequence
-
-from google.cloud.aiplatform.constants import prediction
->>>>>>> 0aa21ea1
 
 
 REGISTRY_REGEX = re.compile(r"^([\w\-]+\-docker\.pkg\.dev|([\w]+\.|)gcr\.io)")
@@ -186,13 +180,30 @@
     entrypoint_path.write_text(entrypoint_content)
 
 
+REGISTRY_REGEX = re.compile(r"^([\w\-]+\-docker\.pkg\.dev|([\w]+\.|)gcr\.io)")
+
+
+def is_registry_uri(image_uri: str) -> bool:
+    """Checks whether the image uri is in container registry or artifact registry.
+
+    Args:
+        image_uri (str):
+            The image uri to check if it is in container registry or artifact registry.
+
+    Returns:
+        True if the image uri is in container registry or artifact registry.
+    """
+    return REGISTRY_REGEX.match(image_uri) is not None
+
+
 def get_prediction_aip_http_port(
     serving_container_ports: Optional[Sequence[int]] = None,
 ):
     """Gets the used prediction container port from serving container ports.
 
-    When you create a Model, set the containerSpec.ports field. The first entry in this
-    field becomes the value of AIP_HTTP_PORT. Default value is 8080.
+    If containerSpec.ports is specified during Model or LocalModel creation time, retrieve
+    the first entry in this field. Otherwise use the default value of 8080. The environment
+    variable AIP_HTTP_PORT will be set to this value.
     See https://cloud.google.com/vertex-ai/docs/predictions/custom-container-requirements
     for more details.
 
@@ -222,31 +233,4 @@
     Returns:
         True if the image uri is in container registry or artifact registry.
     """
-    return REGISTRY_REGEX.match(image_uri) is not None
-
-
-def get_prediction_aip_http_port(
-    serving_container_ports: Optional[Sequence[int]] = None,
-):
-    """Gets the used prediction container port from serving container ports.
-
-    If containerSpec.ports is specified during Model or LocalModel creation time, retrieve
-    the first entry in this field. Otherwise use the default value of 8080. The environment
-    variable AIP_HTTP_PORT will be set to this value.
-    See https://cloud.google.com/vertex-ai/docs/predictions/custom-container-requirements
-    for more details.
-
-    Args:
-        serving_container_ports (Sequence[int]):
-            Optional. Declaration of ports that are exposed by the container. This field is
-            primarily informational, it gives Vertex AI information about the
-            network connections the container uses. Listing or not a port here has
-            no impact on whether the port is actually exposed, any port listening on
-            the default "0.0.0.0" address inside a container will be accessible from
-            the network.
-    """
-    return (
-        serving_container_ports[0]
-        if serving_container_ports is not None and len(serving_container_ports) > 0
-        else prediction.DEFAULT_AIP_HTTP_PORT
-    )+    return REGISTRY_REGEX.match(image_uri) is not None