# -*- coding: utf-8 -*-

# Copyright 2020 Google LLC
#
# Licensed under the Apache License, Version 2.0 (the "License");
# you may not use this file except in compliance with the License.
# You may obtain a copy of the License at
#
#     http://www.apache.org/licenses/LICENSE-2.0
#
# Unless required by applicable law or agreed to in writing, software
# distributed under the License is distributed on an "AS IS" BASIS,
# WITHOUT WARRANTIES OR CONDITIONS OF ANY KIND, either express or implied.
# See the License for the specific language governing permissions and
# limitations under the License.
#

from .services.dataset_service import DatasetServiceClient
from .services.endpoint_service import EndpointServiceClient
from .services.job_service import JobServiceClient
from .services.migration_service import MigrationServiceClient
from .services.model_service import ModelServiceClient
from .services.pipeline_service import PipelineServiceClient
from .services.prediction_service import PredictionServiceClient
from .services.specialist_pool_service import SpecialistPoolServiceClient
from .types.accelerator_type import AcceleratorType
from .types.annotation import Annotation
from .types.annotation_spec import AnnotationSpec
from .types.batch_prediction_job import BatchPredictionJob
from .types.completion_stats import CompletionStats
from .types.custom_job import ContainerSpec
from .types.custom_job import CustomJob
from .types.custom_job import CustomJobSpec
from .types.custom_job import PythonPackageSpec
from .types.custom_job import Scheduling
from .types.custom_job import WorkerPoolSpec
from .types.data_item import DataItem
from .types.data_labeling_job import ActiveLearningConfig
from .types.data_labeling_job import DataLabelingJob
from .types.data_labeling_job import SampleConfig
from .types.data_labeling_job import TrainingConfig
from .types.dataset import Dataset
from .types.dataset import ExportDataConfig
from .types.dataset import ImportDataConfig
from .types.dataset_service import CreateDatasetOperationMetadata
from .types.dataset_service import CreateDatasetRequest
from .types.dataset_service import DeleteDatasetRequest
from .types.dataset_service import ExportDataOperationMetadata
from .types.dataset_service import ExportDataRequest
from .types.dataset_service import ExportDataResponse
from .types.dataset_service import GetAnnotationSpecRequest
from .types.dataset_service import GetDatasetRequest
from .types.dataset_service import ImportDataOperationMetadata
from .types.dataset_service import ImportDataRequest
from .types.dataset_service import ImportDataResponse
from .types.dataset_service import ListAnnotationsRequest
from .types.dataset_service import ListAnnotationsResponse
from .types.dataset_service import ListDataItemsRequest
from .types.dataset_service import ListDataItemsResponse
from .types.dataset_service import ListDatasetsRequest
from .types.dataset_service import ListDatasetsResponse
from .types.dataset_service import UpdateDatasetRequest
from .types.deployed_model_ref import DeployedModelRef
from .types.encryption_spec import EncryptionSpec
from .types.endpoint import DeployedModel
from .types.endpoint import Endpoint
from .types.endpoint_service import CreateEndpointOperationMetadata
from .types.endpoint_service import CreateEndpointRequest
from .types.endpoint_service import DeleteEndpointRequest
from .types.endpoint_service import DeployModelOperationMetadata
from .types.endpoint_service import DeployModelRequest
from .types.endpoint_service import DeployModelResponse
from .types.endpoint_service import GetEndpointRequest
from .types.endpoint_service import ListEndpointsRequest
from .types.endpoint_service import ListEndpointsResponse
from .types.endpoint_service import UndeployModelOperationMetadata
from .types.endpoint_service import UndeployModelRequest
from .types.endpoint_service import UndeployModelResponse
from .types.endpoint_service import UpdateEndpointRequest
from .types.env_var import EnvVar
from .types.explanation import Attribution
from .types.explanation import Explanation
from .types.explanation import ExplanationMetadataOverride
from .types.explanation import ExplanationParameters
from .types.explanation import ExplanationSpec
<<<<<<< HEAD
=======
from .types.explanation import ExplanationSpecOverride
>>>>>>> 82193ef4
from .types.explanation import FeatureNoiseSigma
from .types.explanation import IntegratedGradientsAttribution
from .types.explanation import ModelExplanation
from .types.explanation import SampledShapleyAttribution
from .types.explanation import SmoothGradConfig
from .types.explanation import XraiAttribution
from .types.explanation_metadata import ExplanationMetadata
from .types.hyperparameter_tuning_job import HyperparameterTuningJob
from .types.io import BigQueryDestination
from .types.io import BigQuerySource
from .types.io import ContainerRegistryDestination
from .types.io import GcsDestination
from .types.io import GcsSource
from .types.job_service import CancelBatchPredictionJobRequest
from .types.job_service import CancelCustomJobRequest
from .types.job_service import CancelDataLabelingJobRequest
from .types.job_service import CancelHyperparameterTuningJobRequest
from .types.job_service import CreateBatchPredictionJobRequest
from .types.job_service import CreateCustomJobRequest
from .types.job_service import CreateDataLabelingJobRequest
from .types.job_service import CreateHyperparameterTuningJobRequest
from .types.job_service import DeleteBatchPredictionJobRequest
from .types.job_service import DeleteCustomJobRequest
from .types.job_service import DeleteDataLabelingJobRequest
from .types.job_service import DeleteHyperparameterTuningJobRequest
from .types.job_service import GetBatchPredictionJobRequest
from .types.job_service import GetCustomJobRequest
from .types.job_service import GetDataLabelingJobRequest
from .types.job_service import GetHyperparameterTuningJobRequest
from .types.job_service import ListBatchPredictionJobsRequest
from .types.job_service import ListBatchPredictionJobsResponse
from .types.job_service import ListCustomJobsRequest
from .types.job_service import ListCustomJobsResponse
from .types.job_service import ListDataLabelingJobsRequest
from .types.job_service import ListDataLabelingJobsResponse
from .types.job_service import ListHyperparameterTuningJobsRequest
from .types.job_service import ListHyperparameterTuningJobsResponse
from .types.job_state import JobState
from .types.machine_resources import AutomaticResources
from .types.machine_resources import BatchDedicatedResources
from .types.machine_resources import DedicatedResources
from .types.machine_resources import DiskSpec
from .types.machine_resources import MachineSpec
from .types.machine_resources import ResourcesConsumed
from .types.manual_batch_tuning_parameters import ManualBatchTuningParameters
from .types.migratable_resource import MigratableResource
from .types.migration_service import BatchMigrateResourcesOperationMetadata
from .types.migration_service import BatchMigrateResourcesRequest
from .types.migration_service import BatchMigrateResourcesResponse
from .types.migration_service import MigrateResourceRequest
from .types.migration_service import MigrateResourceResponse
from .types.migration_service import SearchMigratableResourcesRequest
from .types.migration_service import SearchMigratableResourcesResponse
from .types.model import Model
from .types.model import ModelContainerSpec
from .types.model import Port
from .types.model import PredictSchemata
from .types.model_evaluation import ModelEvaluation
from .types.model_evaluation_slice import ModelEvaluationSlice
from .types.model_service import DeleteModelRequest
from .types.model_service import ExportModelOperationMetadata
from .types.model_service import ExportModelRequest
from .types.model_service import ExportModelResponse
from .types.model_service import GetModelEvaluationRequest
from .types.model_service import GetModelEvaluationSliceRequest
from .types.model_service import GetModelRequest
from .types.model_service import ListModelEvaluationSlicesRequest
from .types.model_service import ListModelEvaluationSlicesResponse
from .types.model_service import ListModelEvaluationsRequest
from .types.model_service import ListModelEvaluationsResponse
from .types.model_service import ListModelsRequest
from .types.model_service import ListModelsResponse
from .types.model_service import UpdateModelRequest
from .types.model_service import UploadModelOperationMetadata
from .types.model_service import UploadModelRequest
from .types.model_service import UploadModelResponse
from .types.operation import DeleteOperationMetadata
from .types.operation import GenericOperationMetadata
from .types.pipeline_service import CancelTrainingPipelineRequest
from .types.pipeline_service import CreateTrainingPipelineRequest
from .types.pipeline_service import DeleteTrainingPipelineRequest
from .types.pipeline_service import GetTrainingPipelineRequest
from .types.pipeline_service import ListTrainingPipelinesRequest
from .types.pipeline_service import ListTrainingPipelinesResponse
from .types.pipeline_state import PipelineState
from .types.prediction_service import ExplainRequest
from .types.prediction_service import ExplainResponse
from .types.prediction_service import PredictRequest
from .types.prediction_service import PredictResponse
from .types.specialist_pool import SpecialistPool
from .types.specialist_pool_service import CreateSpecialistPoolOperationMetadata
from .types.specialist_pool_service import CreateSpecialistPoolRequest
from .types.specialist_pool_service import DeleteSpecialistPoolRequest
from .types.specialist_pool_service import GetSpecialistPoolRequest
from .types.specialist_pool_service import ListSpecialistPoolsRequest
from .types.specialist_pool_service import ListSpecialistPoolsResponse
from .types.specialist_pool_service import UpdateSpecialistPoolOperationMetadata
from .types.specialist_pool_service import UpdateSpecialistPoolRequest
from .types.study import Measurement
from .types.study import StudySpec
from .types.study import Trial
from .types.training_pipeline import FilterSplit
from .types.training_pipeline import FractionSplit
from .types.training_pipeline import InputDataConfig
from .types.training_pipeline import PredefinedSplit
from .types.training_pipeline import TimestampSplit
from .types.training_pipeline import TrainingPipeline
from .types.user_action_reference import UserActionReference


__all__ = (
    "AcceleratorType",
    "ActiveLearningConfig",
    "Annotation",
    "AnnotationSpec",
    "Attribution",
    "AutomaticResources",
    "BatchDedicatedResources",
    "BatchMigrateResourcesOperationMetadata",
    "BatchMigrateResourcesRequest",
    "BatchMigrateResourcesResponse",
    "BatchPredictionJob",
    "BigQueryDestination",
    "BigQuerySource",
    "CancelBatchPredictionJobRequest",
    "CancelCustomJobRequest",
    "CancelDataLabelingJobRequest",
    "CancelHyperparameterTuningJobRequest",
    "CancelTrainingPipelineRequest",
    "CompletionStats",
    "ContainerRegistryDestination",
    "ContainerSpec",
    "CreateBatchPredictionJobRequest",
    "CreateCustomJobRequest",
    "CreateDataLabelingJobRequest",
    "CreateDatasetOperationMetadata",
    "CreateDatasetRequest",
    "CreateEndpointOperationMetadata",
    "CreateEndpointRequest",
    "CreateHyperparameterTuningJobRequest",
    "CreateSpecialistPoolOperationMetadata",
    "CreateSpecialistPoolRequest",
    "CreateTrainingPipelineRequest",
    "CustomJob",
    "CustomJobSpec",
    "DataItem",
    "DataLabelingJob",
    "Dataset",
    "DatasetServiceClient",
    "DedicatedResources",
    "DeleteBatchPredictionJobRequest",
    "DeleteCustomJobRequest",
    "DeleteDataLabelingJobRequest",
    "DeleteDatasetRequest",
    "DeleteEndpointRequest",
    "DeleteHyperparameterTuningJobRequest",
    "DeleteModelRequest",
    "DeleteOperationMetadata",
    "DeleteSpecialistPoolRequest",
    "DeleteTrainingPipelineRequest",
    "DeployModelOperationMetadata",
    "DeployModelRequest",
    "DeployModelResponse",
    "DeployedModel",
    "DeployedModelRef",
    "DiskSpec",
<<<<<<< HEAD
=======
    "EncryptionSpec",
>>>>>>> 82193ef4
    "Endpoint",
    "EndpointServiceClient",
    "EnvVar",
    "ExplainRequest",
    "ExplainResponse",
    "Explanation",
    "ExplanationMetadata",
    "ExplanationMetadataOverride",
    "ExplanationParameters",
    "ExplanationSpec",
    "ExplanationSpecOverride",
    "ExportDataConfig",
    "ExportDataOperationMetadata",
    "ExportDataRequest",
    "ExportDataResponse",
    "ExportModelOperationMetadata",
    "ExportModelRequest",
    "ExportModelResponse",
    "FeatureNoiseSigma",
    "FilterSplit",
    "FractionSplit",
    "GcsDestination",
    "GcsSource",
    "GenericOperationMetadata",
    "GetAnnotationSpecRequest",
    "GetBatchPredictionJobRequest",
    "GetCustomJobRequest",
    "GetDataLabelingJobRequest",
    "GetDatasetRequest",
    "GetEndpointRequest",
    "GetHyperparameterTuningJobRequest",
    "GetModelEvaluationRequest",
    "GetModelEvaluationSliceRequest",
    "GetModelRequest",
    "GetSpecialistPoolRequest",
    "GetTrainingPipelineRequest",
    "HyperparameterTuningJob",
    "ImportDataConfig",
    "ImportDataOperationMetadata",
    "ImportDataRequest",
    "ImportDataResponse",
    "InputDataConfig",
    "IntegratedGradientsAttribution",
    "JobServiceClient",
    "JobState",
    "ListAnnotationsRequest",
    "ListAnnotationsResponse",
    "ListBatchPredictionJobsRequest",
    "ListBatchPredictionJobsResponse",
    "ListCustomJobsRequest",
    "ListCustomJobsResponse",
    "ListDataItemsRequest",
    "ListDataItemsResponse",
    "ListDataLabelingJobsRequest",
    "ListDataLabelingJobsResponse",
    "ListDatasetsRequest",
    "ListDatasetsResponse",
    "ListEndpointsRequest",
    "ListEndpointsResponse",
    "ListHyperparameterTuningJobsRequest",
    "ListHyperparameterTuningJobsResponse",
    "ListModelEvaluationSlicesRequest",
    "ListModelEvaluationSlicesResponse",
    "ListModelEvaluationsRequest",
    "ListModelEvaluationsResponse",
    "ListModelsRequest",
    "ListModelsResponse",
    "ListSpecialistPoolsRequest",
    "ListSpecialistPoolsResponse",
    "ListTrainingPipelinesRequest",
    "ListTrainingPipelinesResponse",
    "MachineSpec",
    "ManualBatchTuningParameters",
    "Measurement",
    "MigratableResource",
    "MigrateResourceRequest",
    "MigrateResourceResponse",
    "MigrationServiceClient",
    "Model",
    "ModelContainerSpec",
    "ModelEvaluation",
    "ModelEvaluationSlice",
    "ModelExplanation",
    "ModelServiceClient",
    "PipelineServiceClient",
    "PipelineState",
    "Port",
    "PredefinedSplit",
    "PredictRequest",
    "PredictResponse",
    "PredictSchemata",
    "PredictionServiceClient",
    "PythonPackageSpec",
    "ResourcesConsumed",
    "SampleConfig",
    "SampledShapleyAttribution",
    "Scheduling",
    "SearchMigratableResourcesRequest",
    "SearchMigratableResourcesResponse",
    "SmoothGradConfig",
    "SpecialistPool",
    "StudySpec",
    "TimestampSplit",
    "TrainingConfig",
    "TrainingPipeline",
    "Trial",
    "UndeployModelOperationMetadata",
    "UndeployModelRequest",
    "UndeployModelResponse",
    "UpdateDatasetRequest",
    "UpdateEndpointRequest",
    "UpdateModelRequest",
    "UpdateSpecialistPoolOperationMetadata",
    "UpdateSpecialistPoolRequest",
    "UploadModelOperationMetadata",
    "UploadModelRequest",
    "UploadModelResponse",
    "UserActionReference",
    "WorkerPoolSpec",
    "XraiAttribution",
    "SpecialistPoolServiceClient",
)<|MERGE_RESOLUTION|>--- conflicted
+++ resolved
@@ -83,10 +83,7 @@
 from .types.explanation import ExplanationMetadataOverride
 from .types.explanation import ExplanationParameters
 from .types.explanation import ExplanationSpec
-<<<<<<< HEAD
-=======
 from .types.explanation import ExplanationSpecOverride
->>>>>>> 82193ef4
 from .types.explanation import FeatureNoiseSigma
 from .types.explanation import IntegratedGradientsAttribution
 from .types.explanation import ModelExplanation
@@ -253,10 +250,7 @@
     "DeployedModel",
     "DeployedModelRef",
     "DiskSpec",
-<<<<<<< HEAD
-=======
     "EncryptionSpec",
->>>>>>> 82193ef4
     "Endpoint",
     "EndpointServiceClient",
     "EnvVar",
