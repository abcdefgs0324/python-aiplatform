# -*- coding: utf-8 -*-

# Copyright 2020 Google LLC
#
# Licensed under the Apache License, Version 2.0 (the "License");
# you may not use this file except in compliance with the License.
# You may obtain a copy of the License at
#
#     http://www.apache.org/licenses/LICENSE-2.0
#
# Unless required by applicable law or agreed to in writing, software
# distributed under the License is distributed on an "AS IS" BASIS,
# WITHOUT WARRANTIES OR CONDITIONS OF ANY KIND, either express or implied.
# See the License for the specific language governing permissions and
# limitations under the License.
#

from typing import Any, AsyncIterable, Awaitable, Callable, Iterable, Sequence, Tuple

from google.cloud.aiplatform_v1beta1.types import pipeline_service
from google.cloud.aiplatform_v1beta1.types import training_pipeline


class ListTrainingPipelinesPager:
    """A pager for iterating through ``list_training_pipelines`` requests.

    This class thinly wraps an initial
    :class:`google.cloud.aiplatform_v1beta1.types.ListTrainingPipelinesResponse` object, and
    provides an ``__iter__`` method to iterate through its
    ``training_pipelines`` field.

    If there are more pages, the ``__iter__`` method will make additional
    ``ListTrainingPipelines`` requests and continue to iterate
    through the ``training_pipelines`` field on the
    corresponding responses.

    All the usual :class:`google.cloud.aiplatform_v1beta1.types.ListTrainingPipelinesResponse`
    attributes are available on the pager. If multiple requests are made, only
    the most recent response is retained, and thus used for attribute lookup.
    """

    def __init__(
        self,
        method: Callable[..., pipeline_service.ListTrainingPipelinesResponse],
        request: pipeline_service.ListTrainingPipelinesRequest,
        response: pipeline_service.ListTrainingPipelinesResponse,
        *,
        metadata: Sequence[Tuple[str, str]] = ()
    ):
        """Instantiate the pager.

        Args:
            method (Callable): The method that was originally called, and
                which instantiated this pager.
            request (google.cloud.aiplatform_v1beta1.types.ListTrainingPipelinesRequest):
                The initial request object.
            response (google.cloud.aiplatform_v1beta1.types.ListTrainingPipelinesResponse):
                The initial response object.
            metadata (Sequence[Tuple[str, str]]): Strings which should be
                sent along with the request as metadata.
        """
        self._method = method
        self._request = pipeline_service.ListTrainingPipelinesRequest(request)
        self._response = response
        self._metadata = metadata

    def __getattr__(self, name: str) -> Any:
        return getattr(self._response, name)

    @property
    def pages(self) -> Iterable[pipeline_service.ListTrainingPipelinesResponse]:
        yield self._response
        while self._response.next_page_token:
            self._request.page_token = self._response.next_page_token
            self._response = self._method(self._request, metadata=self._metadata)
            yield self._response

    def __iter__(self) -> Iterable[training_pipeline.TrainingPipeline]:
        for page in self.pages:
            yield from page.training_pipelines

    def __repr__(self) -> str:
        return "{0}<{1!r}>".format(self.__class__.__name__, self._response)


class ListTrainingPipelinesAsyncPager:
    """A pager for iterating through ``list_training_pipelines`` requests.

    This class thinly wraps an initial
<<<<<<< HEAD
    :class:`~.pipeline_service.ListTrainingPipelinesResponse` object, and
=======
    :class:`google.cloud.aiplatform_v1beta1.types.ListTrainingPipelinesResponse` object, and
>>>>>>> 82193ef4
    provides an ``__aiter__`` method to iterate through its
    ``training_pipelines`` field.

    If there are more pages, the ``__aiter__`` method will make additional
    ``ListTrainingPipelines`` requests and continue to iterate
    through the ``training_pipelines`` field on the
    corresponding responses.

<<<<<<< HEAD
    All the usual :class:`~.pipeline_service.ListTrainingPipelinesResponse`
=======
    All the usual :class:`google.cloud.aiplatform_v1beta1.types.ListTrainingPipelinesResponse`
>>>>>>> 82193ef4
    attributes are available on the pager. If multiple requests are made, only
    the most recent response is retained, and thus used for attribute lookup.
    """

    def __init__(
        self,
        method: Callable[
            ..., Awaitable[pipeline_service.ListTrainingPipelinesResponse]
        ],
        request: pipeline_service.ListTrainingPipelinesRequest,
        response: pipeline_service.ListTrainingPipelinesResponse,
        *,
        metadata: Sequence[Tuple[str, str]] = ()
    ):
        """Instantiate the pager.

        Args:
            method (Callable): The method that was originally called, and
                which instantiated this pager.
<<<<<<< HEAD
            request (:class:`~.pipeline_service.ListTrainingPipelinesRequest`):
                The initial request object.
            response (:class:`~.pipeline_service.ListTrainingPipelinesResponse`):
=======
            request (google.cloud.aiplatform_v1beta1.types.ListTrainingPipelinesRequest):
                The initial request object.
            response (google.cloud.aiplatform_v1beta1.types.ListTrainingPipelinesResponse):
>>>>>>> 82193ef4
                The initial response object.
            metadata (Sequence[Tuple[str, str]]): Strings which should be
                sent along with the request as metadata.
        """
        self._method = method
        self._request = pipeline_service.ListTrainingPipelinesRequest(request)
        self._response = response
        self._metadata = metadata

    def __getattr__(self, name: str) -> Any:
        return getattr(self._response, name)

    @property
    async def pages(
        self,
    ) -> AsyncIterable[pipeline_service.ListTrainingPipelinesResponse]:
        yield self._response
        while self._response.next_page_token:
            self._request.page_token = self._response.next_page_token
            self._response = await self._method(self._request, metadata=self._metadata)
            yield self._response

    def __aiter__(self) -> AsyncIterable[training_pipeline.TrainingPipeline]:
        async def async_generator():
            async for page in self.pages:
                for response in page.training_pipelines:
                    yield response

        return async_generator()

    def __repr__(self) -> str:
        return "{0}<{1!r}>".format(self.__class__.__name__, self._response)<|MERGE_RESOLUTION|>--- conflicted
+++ resolved
@@ -87,11 +87,7 @@
     """A pager for iterating through ``list_training_pipelines`` requests.
 
     This class thinly wraps an initial
-<<<<<<< HEAD
-    :class:`~.pipeline_service.ListTrainingPipelinesResponse` object, and
-=======
     :class:`google.cloud.aiplatform_v1beta1.types.ListTrainingPipelinesResponse` object, and
->>>>>>> 82193ef4
     provides an ``__aiter__`` method to iterate through its
     ``training_pipelines`` field.
 
@@ -100,11 +96,7 @@
     through the ``training_pipelines`` field on the
     corresponding responses.
 
-<<<<<<< HEAD
-    All the usual :class:`~.pipeline_service.ListTrainingPipelinesResponse`
-=======
     All the usual :class:`google.cloud.aiplatform_v1beta1.types.ListTrainingPipelinesResponse`
->>>>>>> 82193ef4
     attributes are available on the pager. If multiple requests are made, only
     the most recent response is retained, and thus used for attribute lookup.
     """
@@ -124,15 +116,9 @@
         Args:
             method (Callable): The method that was originally called, and
                 which instantiated this pager.
-<<<<<<< HEAD
-            request (:class:`~.pipeline_service.ListTrainingPipelinesRequest`):
-                The initial request object.
-            response (:class:`~.pipeline_service.ListTrainingPipelinesResponse`):
-=======
             request (google.cloud.aiplatform_v1beta1.types.ListTrainingPipelinesRequest):
                 The initial request object.
             response (google.cloud.aiplatform_v1beta1.types.ListTrainingPipelinesResponse):
->>>>>>> 82193ef4
                 The initial response object.
             metadata (Sequence[Tuple[str, str]]): Strings which should be
                 sent along with the request as metadata.
