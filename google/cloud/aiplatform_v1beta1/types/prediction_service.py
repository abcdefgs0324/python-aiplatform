--- conflicted
+++ resolved
@@ -121,13 +121,10 @@
         proto.STRING,
         number=3,
     )
-<<<<<<< HEAD
-=======
     model_version_id = proto.Field(
         proto.STRING,
         number=5,
     )
->>>>>>> dc3be45c
     model_display_name = proto.Field(
         proto.STRING,
         number=4,
