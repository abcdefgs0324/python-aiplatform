--- conflicted
+++ resolved
@@ -28,18 +28,15 @@
 from starlette.datastructures import Headers
 from starlette.testclient import TestClient
 
-<<<<<<< HEAD
 from google.api_core import operation as ga_operation
 
 from google.cloud import aiplatform
 from google.cloud.aiplatform import base
 from google.cloud.aiplatform import initializer
 
-=======
 from google.cloud.aiplatform.compat.types import model as gca_model_compat
 from google.cloud.aiplatform.docker_utils import errors
 from google.cloud.aiplatform.docker_utils import local_util
->>>>>>> 0fe3fedc
 from google.cloud.aiplatform.prediction import LocalModel
 from google.cloud.aiplatform.prediction import handler_utils
 from google.cloud.aiplatform.prediction.handler import Handler
@@ -70,7 +67,6 @@
 _TEST_AIP_HEALTH_ROUTE = "/health"
 _TEST_AIP_PREDICT_ROUTE = "/predict"
 
-<<<<<<< HEAD
 _TEST_PROJECT = "test-project"
 _TEST_LOCATION = "us-central1"
 _TEST_MODEL_NAME = "test-model"
@@ -111,9 +107,8 @@
 _TEST_MODEL_RESOURCE_NAME = model_service_client.ModelServiceClient.model_path(
     _TEST_PROJECT, _TEST_LOCATION, _TEST_ID
 )
-=======
+
 _TEST_IMAGE_URI = "test_image:latest"
->>>>>>> 0fe3fedc
 
 
 @pytest.fixture
@@ -203,7 +198,6 @@
 
 
 @pytest.fixture
-<<<<<<< HEAD
 def get_model_mock():
     with mock.patch.object(
         model_service_client.ModelServiceClient, "get_model"
@@ -225,7 +219,9 @@
         )
         upload_model_mock.return_value = mock_lro
         yield upload_model_mock
-=======
+
+
+@pytest.fixture
 def execute_command_mock():
     with mock.patch.object(local_util, "execute_command") as execute_command_mock:
         execute_command_mock.return_value = 0
@@ -265,7 +261,6 @@
     ) as is_registry_uri_false_mock:
         is_registry_uri_false_mock.return_value = False
         yield is_registry_uri_false_mock
->>>>>>> 0fe3fedc
 
 
 class TestPredictor:
@@ -659,7 +654,6 @@
 
 
 class TestLocalModel:
-<<<<<<< HEAD
     def setup_method(self):
         importlib.reload(initializer)
         importlib.reload(aiplatform)
@@ -834,7 +828,7 @@
         get_model_mock.assert_called_once_with(
             name=_TEST_MODEL_RESOURCE_NAME, retry=base._DEFAULT_RETRY
         )
-=======
+
     def test_copy_image(
         self, execute_command_mock,
     ):
@@ -921,5 +915,4 @@
         execute_command_return_code_1_mock.assert_called_once_with(expected_command)
         assert exception.value.message == expected_message
         assert exception.value.cmd == expected_command
-        assert exception.value.exit_code == expected_return_code
->>>>>>> 0fe3fedc
+        assert exception.value.exit_code == expected_return_code