# -*- coding: utf-8 -*-

# Copyright 2020 Google LLC
#
# Licensed under the Apache License, Version 2.0 (the "License");
# you may not use this file except in compliance with the License.
# You may obtain a copy of the License at
#
#     http://www.apache.org/licenses/LICENSE-2.0
#
# Unless required by applicable law or agreed to in writing, software
# distributed under the License is distributed on an "AS IS" BASIS,
# WITHOUT WARRANTIES OR CONDITIONS OF ANY KIND, either express or implied.
# See the License for the specific language governing permissions and
# limitations under the License.
#


import datetime
from decimal import Decimal
import importlib
import pytest
import textwrap
from typing import Callable, Dict, Optional

from google.protobuf import timestamp_pb2

from google.api_core import client_options
from google.api_core import gapic_v1
from google.cloud import aiplatform
from google.cloud.aiplatform import compat
from google.cloud.aiplatform import utils
from google.cloud.aiplatform.utils import pipeline_utils
from google.cloud.aiplatform.utils import prediction_utils
from google.cloud.aiplatform.utils import tensorboard_utils

from google.cloud.aiplatform_v1beta1.services.model_service import (
    client as model_service_client_v1beta1,
)
from google.cloud.aiplatform_v1.services.model_service import (
    client as model_service_client_v1,
)

model_service_client_default = model_service_client_v1


def test_invalid_region_raises_with_invalid_region():
    with pytest.raises(ValueError):
        aiplatform.utils.validate_region(region="us-west4")


def test_invalid_region_does_not_raise_with_valid_region():
    aiplatform.utils.validate_region(region="us-central1")


@pytest.mark.parametrize(
    "resource_noun, project, parse_resource_name_method, format_resource_name_method, parent_resource_name_fields, location, full_name",
    [
        (
            "datasets",
            "123456",
            aiplatform.TabularDataset._parse_resource_name,
            aiplatform.TabularDataset._format_resource_name,
            None,
            "us-central1",
            "projects/123456/locations/us-central1/datasets/987654",
        ),
        (
            "trainingPipelines",
            "857392",
            aiplatform.CustomTrainingJob._parse_resource_name,
            aiplatform.CustomTrainingJob._format_resource_name,
            None,
            "us-west20",
            "projects/857392/locations/us-central1/trainingPipelines/347292",
        ),
        (
            "contexts",
            "123456",
            aiplatform.metadata._Context._parse_resource_name,
            aiplatform.metadata._Context._format_resource_name,
            {aiplatform.metadata._MetadataStore._resource_noun: "default"},
            "europe-west4",
            "projects/857392/locations/us-central1/metadataStores/default/contexts/123",
        ),
        (
            "timeSeries",
            "857392",
            aiplatform.gapic.TensorboardServiceClient.parse_tensorboard_time_series_path,
            aiplatform.gapic.TensorboardServiceClient.tensorboard_time_series_path,
            {
                aiplatform.Tensorboard._resource_noun: "123",
                "experiments": "456",
                "runs": "789",
            },
            "us-central1",
            "projects/857392/locations/us-central1/tensorboards/123/experiments/456/runs/789/timeSeries/1",
        ),
    ],
)
def test_full_resource_name_with_full_name(
    resource_noun: str,
    project: str,
    parse_resource_name_method: Callable[[str], Dict[str, str]],
    format_resource_name_method: Callable[..., str],
    parent_resource_name_fields: Optional[Dict[str, str]],
    location: str,
    full_name: str,
):
    # should ignore issues with other arguments as resource_name is full_name
    assert (
        aiplatform.utils.full_resource_name(
            resource_name=full_name,
            resource_noun=resource_noun,
            parse_resource_name_method=parse_resource_name_method,
            format_resource_name_method=format_resource_name_method,
            parent_resource_name_fields=parent_resource_name_fields,
            project=project,
            location=location,
        )
        == full_name
    )


@pytest.mark.parametrize(
    "partial_name, resource_noun, parse_resource_name_method, format_resource_name_method, parent_resource_name_fields, project, location, full_name",
    [
        (
            "987654",
            "datasets",
            aiplatform.TabularDataset._parse_resource_name,
            aiplatform.TabularDataset._format_resource_name,
            None,
            "123456",
            "us-central1",
            "projects/123456/locations/us-central1/datasets/987654",
        ),
        (
            "347292",
            "trainingPipelines",
            aiplatform.CustomTrainingJob._parse_resource_name,
            aiplatform.CustomTrainingJob._format_resource_name,
            None,
            "857392",
            "us-central1",
            "projects/857392/locations/us-central1/trainingPipelines/347292",
        ),
        (
            "123",
            "contexts",
            aiplatform.metadata._Context._parse_resource_name,
            aiplatform.metadata._Context._format_resource_name,
            {aiplatform.metadata._MetadataStore._resource_noun: "default"},
            "857392",
            "us-central1",
            "projects/857392/locations/us-central1/metadataStores/default/contexts/123",
        ),
        (
            "1",
            "timeSeries",
            aiplatform.gapic.TensorboardServiceClient.parse_tensorboard_time_series_path,
            aiplatform.gapic.TensorboardServiceClient.tensorboard_time_series_path,
            {
                aiplatform.Tensorboard._resource_noun: "123",
                "experiments": "456",
                "runs": "789",
            },
            "857392",
            "us-central1",
            "projects/857392/locations/us-central1/tensorboards/123/experiments/456/runs/789/timeSeries/1",
        ),
    ],
)
def test_full_resource_name_with_partial_name(
    partial_name: str,
    resource_noun: str,
    parse_resource_name_method: Callable[[str], Dict[str, str]],
    format_resource_name_method: Callable[..., str],
    parent_resource_name_fields: Optional[Dict[str, str]],
    project: str,
    location: str,
    full_name: str,
):
    assert (
        aiplatform.utils.full_resource_name(
            resource_name=partial_name,
            resource_noun=resource_noun,
            parse_resource_name_method=parse_resource_name_method,
            format_resource_name_method=format_resource_name_method,
            parent_resource_name_fields=parent_resource_name_fields,
            project=project,
            location=location,
        )
        == full_name
    )


@pytest.mark.parametrize(
    "partial_name, resource_noun, project, location",
    [("347292", "trainingPipelines", "857392", "us-west2020")],
)
def test_full_resource_name_raises_value_error(
    partial_name: str, resource_noun: str, project: str, location: str,
):
    with pytest.raises(ValueError):
        aiplatform.utils.full_resource_name(
            resource_name=partial_name,
            resource_noun=resource_noun,
            parse_resource_name_method=aiplatform.CustomTrainingJob._parse_resource_name,
            format_resource_name_method=aiplatform.CustomTrainingJob._format_resource_name,
            project=project,
            location=location,
        )


def test_validate_display_name_raises_length():
    with pytest.raises(ValueError):
        aiplatform.utils.validate_display_name(
            "slanflksdnlikh;likhq290u90rflkasndfkljashndfkl;jhowq2342;iehoiwerhowqihjer34564356o;iqwjr;oijsdalfjasl;kfjas;ldifhja;slkdfsdlkfhj"
        )


def test_validate_display_name():
    aiplatform.utils.validate_display_name("my_model_abc")


def test_validate_labels_raises_value_not_str():
    with pytest.raises(ValueError):
        aiplatform.utils.validate_labels({"my_key1": 1, "my_key2": 2})


def test_validate_labels_raises_key_not_str():
    with pytest.raises(ValueError):
        aiplatform.utils.validate_labels({1: "my_value1", 2: "my_value2"})


def test_validate_labels():
    aiplatform.utils.validate_labels({"my_key1": "my_value1", "my_key2": "my_value2"})


@pytest.mark.parametrize(
    "accelerator_type, expected",
    [
        ("NVIDIA_TESLA_K80", True),
        ("ACCELERATOR_TYPE_UNSPECIFIED", True),
        ("NONEXISTENT_GPU", False),
        ("NVIDIA_GALAXY_R7", False),
        ("", False),
        (None, False),
    ],
)
def test_validate_accelerator_type(accelerator_type: str, expected: bool):
    # Invalid type raises specific ValueError
    if not expected:
        with pytest.raises(ValueError) as e:
            utils.validate_accelerator_type(accelerator_type)
        assert e.match(regexp=r"Given accelerator_type")
    # Valid type returns True
    else:
        assert utils.validate_accelerator_type(accelerator_type)


@pytest.mark.parametrize(
    "gcs_path, expected",
    [
        ("gs://example-bucket/path/to/folder", ("example-bucket", "path/to/folder")),
        ("example-bucket/path/to/folder/", ("example-bucket", "path/to/folder")),
        ("gs://example-bucket", ("example-bucket", None)),
        ("gs://example-bucket/", ("example-bucket", None)),
        ("gs://example-bucket/path", ("example-bucket", "path")),
    ],
)
def test_extract_bucket_and_prefix_from_gcs_path(gcs_path: str, expected: tuple):
    # Given a GCS path, ensure correct bucket and prefix are extracted
    assert expected == utils.extract_bucket_and_prefix_from_gcs_path(gcs_path)


def test_wrapped_client():
    test_client_info = gapic_v1.client_info.ClientInfo()
    test_client_options = client_options.ClientOptions()

    wrapped_client = utils.ClientWithOverride.WrappedClient(
        client_class=model_service_client_default.ModelServiceClient,
        client_options=test_client_options,
        client_info=test_client_info,
    )

    assert isinstance(
        wrapped_client.get_model.__self__,
        model_service_client_default.ModelServiceClient,
    )


def test_client_w_override_default_version():

    test_client_info = gapic_v1.client_info.ClientInfo()
    test_client_options = client_options.ClientOptions()

    client_w_override = utils.ModelClientWithOverride(
        client_options=test_client_options, client_info=test_client_info,
    )
    assert isinstance(
        client_w_override._clients[
            client_w_override._default_version
        ].get_model.__self__,
        model_service_client_default.ModelServiceClient,
    )


def test_client_w_override_select_version():

    test_client_info = gapic_v1.client_info.ClientInfo()
    test_client_options = client_options.ClientOptions()

    client_w_override = utils.ModelClientWithOverride(
        client_options=test_client_options, client_info=test_client_info,
    )

    assert isinstance(
        client_w_override.select_version(compat.V1BETA1).get_model.__self__,
        model_service_client_v1beta1.ModelServiceClient,
    )
    assert isinstance(
        client_w_override.select_version(compat.V1).get_model.__self__,
        model_service_client_v1.ModelServiceClient,
    )


@pytest.mark.parametrize(
    "year,month,day,hour,minute,second,microsecond,expected_seconds,expected_nanos",
    [
        (
            2021,
            12,
            23,
            23,
            59,
            59,
            999999,
            1640303999,
            int(str(Decimal(1640303999.999999)).split(".")[1][:9]),
        ),
        (
            2013,
            1,
            1,
            1,
            1,
            1,
            199999,
            1357002061,
            int(str(Decimal(1357002061.199999)).split(".")[1][:9]),
        ),
    ],
)
def test_get_timestamp_proto(
    year,
    month,
    day,
    hour,
    minute,
    second,
    microsecond,
    expected_seconds,
    expected_nanos,
):
    time = datetime.datetime(
        year=year,
        month=month,
        day=day,
        hour=hour,
        minute=minute,
        second=second,
        microsecond=microsecond,
        tzinfo=datetime.timezone.utc,
    )
    true_timestamp_proto = timestamp_pb2.Timestamp(
        seconds=expected_seconds, nanos=expected_nanos
    )
    assert true_timestamp_proto == utils.get_timestamp_proto(time)


class TestPipelineUtils:
    SAMPLE_JOB_SPEC = {
        "pipelineSpec": {
            "root": {
                "inputDefinitions": {
                    "parameters": {
                        "string_param": {"type": "STRING"},
                        "int_param": {"type": "INT"},
                        "float_param": {"type": "DOUBLE"},
                        "new_param": {"type": "STRING"},
                        "bool_param": {"type": "STRING"},
                        "dict_param": {"type": "STRING"},
                        "list_param": {"type": "STRING"},
                    }
                }
            },
            "schemaVersion": "2.0.0",
        },
        "runtimeConfig": {
            "gcsOutputDirectory": "path/to/my/root",
            "parameters": {
                "string_param": {"stringValue": "test-string"},
                "int_param": {"intValue": 42},
                "float_param": {"doubleValue": 3.14},
            },
        },
    }

    def test_pipeline_utils_runtime_config_builder_from_values(self):
        my_builder = pipeline_utils.PipelineRuntimeConfigBuilder(
            pipeline_root="path/to/my/root",
            schema_version="2.0.0",
            parameter_types={
                "string_param": "STRING",
                "int_param": "INT",
                "float_param": "DOUBLE",
            },
            parameter_values={
                "string_param": "test-string",
                "int_param": 42,
                "float_param": 3.14,
            },
        )
        actual_runtime_config = my_builder.build()
        assert True

        expected_runtime_config = self.SAMPLE_JOB_SPEC["runtimeConfig"]
        assert expected_runtime_config == actual_runtime_config

    def test_pipeline_utils_runtime_config_builder_from_json(self):
        my_builder = pipeline_utils.PipelineRuntimeConfigBuilder.from_job_spec_json(
            self.SAMPLE_JOB_SPEC
        )
        actual_runtime_config = my_builder.build()

        expected_runtime_config = self.SAMPLE_JOB_SPEC["runtimeConfig"]
        assert expected_runtime_config == actual_runtime_config

    def test_pipeline_utils_runtime_config_builder_with_no_op_updates(self):
        my_builder = pipeline_utils.PipelineRuntimeConfigBuilder.from_job_spec_json(
            self.SAMPLE_JOB_SPEC
        )
        my_builder.update_pipeline_root(None)
        my_builder.update_runtime_parameters(None)
        actual_runtime_config = my_builder.build()

        expected_runtime_config = self.SAMPLE_JOB_SPEC["runtimeConfig"]
        assert expected_runtime_config == actual_runtime_config

    def test_pipeline_utils_runtime_config_builder_with_merge_updates(self):
        my_builder = pipeline_utils.PipelineRuntimeConfigBuilder.from_job_spec_json(
            self.SAMPLE_JOB_SPEC
        )
        my_builder.update_pipeline_root("path/to/my/new/root")
        my_builder.update_runtime_parameters(
            {
                "int_param": 888,
                "new_param": "new-string",
                "dict_param": {"a": 1},
                "list_param": [1, 2, 3],
                "bool_param": True,
            }
        )
        actual_runtime_config = my_builder.build()

        expected_runtime_config = {
            "gcsOutputDirectory": "path/to/my/new/root",
            "parameters": {
                "string_param": {"stringValue": "test-string"},
                "int_param": {"intValue": 888},
                "float_param": {"doubleValue": 3.14},
                "new_param": {"stringValue": "new-string"},
                "dict_param": {"stringValue": '{"a": 1}'},
                "list_param": {"stringValue": "[1, 2, 3]"},
                "bool_param": {"stringValue": "true"},
            },
        }
        assert expected_runtime_config == actual_runtime_config

    def test_pipeline_utils_runtime_config_builder_parameter_not_found(self):
        my_builder = pipeline_utils.PipelineRuntimeConfigBuilder.from_job_spec_json(
            self.SAMPLE_JOB_SPEC
        )
        my_builder.update_pipeline_root("path/to/my/new/root")
        my_builder.update_runtime_parameters({"no_such_param": "new-string"})
        with pytest.raises(ValueError) as e:
            my_builder.build()

        assert e.match(regexp=r"The pipeline parameter no_such_param is not found")


class TestTensorboardUtils:
    def test_tensorboard_get_experiment_url(self):
        actual = tensorboard_utils.get_experiment_url(
            "projects/123/locations/asia-east1/tensorboards/456/experiments/exp1"
        )
        assert actual == (
            "https://asia-east1.tensorboard."
            + "googleusercontent.com/experiment/projects+123+locations+asia-east1+tensorboards+456+experiments+exp1"
        )

    def test_get_experiments_url_bad_experiment_name(self):
        with pytest.raises(ValueError, match="Invalid experiment name: foo-bar."):
            tensorboard_utils.get_experiment_url("foo-bar")

    def test_tensorboard_get_experiments_compare_url(self):
        actual = tensorboard_utils.get_experiments_compare_url(
            (
                "projects/123/locations/asia-east1/tensorboards/456/experiments/exp1",
                "projects/123/locations/asia-east1/tensorboards/456/experiments/exp2",
            )
        )
        assert actual == (
            "https://asia-east1.tensorboard."
            + "googleusercontent.com/compare/1-exp1:123+asia-east1+456+exp1,"
            + "2-exp2:123+asia-east1+456+exp2"
        )

    def test_tensorboard_get_experiments_compare_url_fail_just_one_exp(self):
        with pytest.raises(
            ValueError, match="At least two experiment_names are required."
        ):
            tensorboard_utils.get_experiments_compare_url(
                ("projects/123/locations/asia-east1/tensorboards/456/experiments/exp1",)
            )

    def test_tensorboard_get_experiments_compare_url_fail_diff_region(self):
        with pytest.raises(
            ValueError, match="Got experiments from different locations: asia-east.",
        ):
            tensorboard_utils.get_experiments_compare_url(
                (
                    "projects/123/locations/asia-east1/tensorboards/456/experiments/exp1",
                    "projects/123/locations/asia-east2/tensorboards/456/experiments/exp2",
                )
            )

    def test_get_experiments_compare_url_bad_experiment_name(self):
        with pytest.raises(ValueError, match="Invalid experiment name: foo-bar."):
            tensorboard_utils.get_experiments_compare_url(("foo-bar", "foo-bar1"))


class TestPredictionUtils:
<<<<<<< HEAD
    SRC_DIR = "user_code"
    ENTRYPOINT_FILE = "entrypoint.py"
    PREDICTOR_FILE = "predictor.py"
    HANDLER_FILE = "custom_handler.py"

    def _load_module(self, name, location):
        spec = importlib.util.spec_from_file_location(name, location)
        return importlib.util.module_from_spec(spec)

    def test_populate_entrypoint_if_not_exists(self, tmp_path):
        src_dir = tmp_path / self.SRC_DIR
        src_dir.mkdir()
        predictor = src_dir / self.PREDICTOR_FILE
        predictor.write_text(
            textwrap.dedent(
                """
            class MyPredictor(Predictor):
                pass
            """
            )
        )
        my_predictor = self._load_module("MyPredictor", str(predictor))

        prediction_utils.populate_entrypoint_if_not_exists(
            str(src_dir), self.ENTRYPOINT_FILE, predictor=my_predictor,
        )

        entrypoint = src_dir / self.ENTRYPOINT_FILE

        assert "from predictor import MyPredictor" in entrypoint.read_text()
        assert "predictor_class=MyPredictor" in entrypoint.read_text()

    def test_populate_entrypoint_if_not_exists_invalid_src_dir(self):
        with pytest.raises(ValueError) as exception:
            prediction_utils.populate_entrypoint_if_not_exists(
                self.SRC_DIR, self.ENTRYPOINT_FILE, predictor=None,
            )

        assert "is not a valid path to a directory." in str(exception.value)

    def test_populate_entrypoint_if_not_exists_entrypoint_exists(self, tmp_path):
        src_dir = tmp_path / self.SRC_DIR
        src_dir.mkdir()
        entrypoint = src_dir / self.ENTRYPOINT_FILE
        entrypoint.write_text("")

        prediction_utils.populate_entrypoint_if_not_exists(
            str(src_dir), self.ENTRYPOINT_FILE, predictor=None,
        )

        assert (
            "from google.cloud.aiplatform import prediction"
            not in entrypoint.read_text()
        )

    def test_populate_entrypoint_if_not_exists_predictor_not_in_src_dir(self, tmp_path):
        src_dir = tmp_path / self.SRC_DIR
        src_dir.mkdir()
        predictor = tmp_path / self.PREDICTOR_FILE
        predictor.write_text(
            textwrap.dedent(
                """
            class MyPredictor(Predictor):
                pass
            """
            )
        )
        my_predictor = self._load_module("MyPredictor", str(predictor))

        with pytest.raises(ValueError) as exception:
            prediction_utils.populate_entrypoint_if_not_exists(
                str(src_dir), self.ENTRYPOINT_FILE, predictor=my_predictor,
            )

        assert 'The file implementing "MyPredictor" must be' in str(exception.value)

    def test_populate_entrypoint_if_not_exists_predictor_is_none(self, tmp_path):
        src_dir = tmp_path / self.SRC_DIR
        src_dir.mkdir()
        handler = src_dir / self.HANDLER_FILE
        handler.write_text(
            textwrap.dedent(
                """
            class CustomHandler(Handler):
                pass
            """
            )
        )
        custom_handler = self._load_module("CustomHandler", str(handler))

        prediction_utils.populate_entrypoint_if_not_exists(
            str(src_dir), self.ENTRYPOINT_FILE, predictor=None, handler=custom_handler,
        )

        entrypoint = src_dir / self.ENTRYPOINT_FILE

        assert "predictor_class=None" in entrypoint.read_text()

    def test_populate_entrypoint_if_not_exists_handler_is_none(self, tmp_path):
        src_dir = tmp_path / self.SRC_DIR
        src_dir.mkdir()
        expected_message = "A handler must be provided but handler is None."

        with pytest.raises(ValueError) as exception:
            prediction_utils.populate_entrypoint_if_not_exists(
                str(src_dir), self.ENTRYPOINT_FILE, predictor=None, handler=None,
            )

        assert str(exception.value) == expected_message

    def test_populate_entrypoint_if_not_exists_predictionhandler_predictor_is_none(
        self, tmp_path
    ):
        src_dir = tmp_path / self.SRC_DIR
        src_dir.mkdir()
        expected_message = (
            "PredictionHandler must have a predictor class but predictor is None."
        )

        with pytest.raises(ValueError) as exception:
            prediction_utils.populate_entrypoint_if_not_exists(
                str(src_dir), self.ENTRYPOINT_FILE, predictor=None,
            )

        assert str(exception.value) == expected_message

    def test_populate_entrypoint_if_not_exists_with_custom_handler(self, tmp_path):
        src_dir = tmp_path / self.SRC_DIR
        src_dir.mkdir()
        predictor = src_dir / self.PREDICTOR_FILE
        predictor.write_text(
            textwrap.dedent(
                """
            class MyPredictor(Predictor):
                pass
            """
            )
        )
        my_predictor = self._load_module("MyPredictor", str(predictor))
        handler = src_dir / self.HANDLER_FILE
        handler.write_text(
            textwrap.dedent(
                """
            class CustomHandler(Handler):
                pass
            """
            )
        )
        custom_handler = self._load_module("CustomHandler", str(handler))

        prediction_utils.populate_entrypoint_if_not_exists(
            str(src_dir),
            self.ENTRYPOINT_FILE,
            predictor=my_predictor,
            handler=custom_handler,
        )

        entrypoint = src_dir / self.ENTRYPOINT_FILE

        assert "from predictor import MyPredictor" in entrypoint.read_text()
        assert "from custom_handler import CustomHandler" in entrypoint.read_text()
        assert "predictor_class=MyPredictor" in entrypoint.read_text()
        assert "handler_class=CustomHandler" in entrypoint.read_text()

    def test_populate_entrypoint_if_not_exists_with_custom_handler_and_predictor_is_none(
        self, tmp_path
    ):
        src_dir = tmp_path / self.SRC_DIR
        src_dir.mkdir()
        handler = src_dir / self.HANDLER_FILE
        handler.write_text(
            textwrap.dedent(
                """
            class CustomHandler(Handler):
                pass
            """
            )
        )
        custom_handler = self._load_module("CustomHandler", str(handler))

        prediction_utils.populate_entrypoint_if_not_exists(
            str(src_dir), self.ENTRYPOINT_FILE, predictor=None, handler=custom_handler,
        )

        entrypoint = src_dir / self.ENTRYPOINT_FILE

        assert "from custom_handler import CustomHandler" in entrypoint.read_text()
        assert "predictor_class=None" in entrypoint.read_text()
        assert "handler_class=CustomHandler" in entrypoint.read_text()

    def test_populate_entrypoint_if_not_exists_custom_handler_not_in_src_dir(
        self, tmp_path
    ):
        src_dir = tmp_path / self.SRC_DIR
        src_dir.mkdir()
        predictor = src_dir / self.PREDICTOR_FILE
        predictor.write_text(
            textwrap.dedent(
                """
            class MyPredictor(Predictor):
                pass
            """
            )
        )
        my_predictor = self._load_module("MyPredictor", str(predictor))
        handler = tmp_path / self.HANDLER_FILE
        handler.write_text(
            textwrap.dedent(
                """
            class CustomHandler(Handler):
                pass
            """
            )
        )
        custom_handler = self._load_module("CustomHandler", str(handler))

        with pytest.raises(ValueError) as exception:
            prediction_utils.populate_entrypoint_if_not_exists(
                str(src_dir),
                self.ENTRYPOINT_FILE,
                predictor=my_predictor,
                handler=custom_handler,
            )

        assert 'The file implementing "CustomHandler" must be' in str(exception.value)
=======
    def test_get_prediction_aip_http_port(self):
        ports = [1000, 2000, 3000]

        http_port = prediction_utils.get_prediction_aip_http_port(ports)

        assert http_port == ports[0]

    def test_get_prediction_aip_http_port_default(self):
        http_port = prediction_utils.get_prediction_aip_http_port(None)

        assert http_port == 8080
>>>>>>> 9acdddfa
<|MERGE_RESOLUTION|>--- conflicted
+++ resolved
@@ -543,7 +543,6 @@
 
 
 class TestPredictionUtils:
-<<<<<<< HEAD
     SRC_DIR = "user_code"
     ENTRYPOINT_FILE = "entrypoint.py"
     PREDICTOR_FILE = "predictor.py"
@@ -769,7 +768,7 @@
             )
 
         assert 'The file implementing "CustomHandler" must be' in str(exception.value)
-=======
+
     def test_get_prediction_aip_http_port(self):
         ports = [1000, 2000, 3000]
 
@@ -780,5 +779,4 @@
     def test_get_prediction_aip_http_port_default(self):
         http_port = prediction_utils.get_prediction_aip_http_port(None)
 
-        assert http_port == 8080
->>>>>>> 9acdddfa
+        assert http_port == 8080